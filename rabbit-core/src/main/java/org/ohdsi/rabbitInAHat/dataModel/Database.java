--- conflicted
+++ resolved
@@ -1,211 +1,204 @@
-/*******************************************************************************
- * Copyright 2019 Observational Health Data Sciences and Informatics
- *
- * This file is part of WhiteRabbit
- *
- * Licensed under the Apache License, Version 2.0 (the "License");
- * you may not use this file except in compliance with the License.
- * You may obtain a copy of the License at
- *
- *     http://www.apache.org/licenses/LICENSE-2.0
- *
- * Unless required by applicable law or agreed to in writing, software
- * distributed under the License is distributed on an "AS IS" BASIS,
- * WITHOUT WARRANTIES OR CONDITIONS OF ANY KIND, either express or implied.
- * See the License for the specific language governing permissions and
- * limitations under the License.
- ******************************************************************************/
-package org.ohdsi.rabbitInAHat.dataModel;
-
-import java.io.IOException;
-import java.io.InputStream;
-import java.io.InputStreamReader;
-import java.io.Serializable;
-import java.util.ArrayList;
-import java.util.HashMap;
-import java.util.Iterator;
-import java.util.List;
-import java.util.Map;
-
-import org.apache.commons.csv.CSVFormat;
-import org.apache.commons.csv.CSVRecord;
-import org.ohdsi.utilities.ScanFieldName;
-import org.ohdsi.utilities.files.QuickAndDirtyXlsxReader;
-import org.ohdsi.utilities.files.QuickAndDirtyXlsxReader.Sheet;
-
-public class Database implements Serializable {
-
-	public enum CDMVersion {
-		CDMV4("CDMV4.csv"), CDMV5("CDMV5.csv"), CDMV501("CDMV5.0.1.csv"), CDMV510("CDMV5.1.0.csv"), CDMV520("CDMV5.2.0.csv"), CDMV530("CDMV5.3.0.csv"), CDMV531("CDMV5.3.1.csv"), CDMV60("CDMV6.0.csv");
-
-		private final String fileName;
-
-		CDMVersion(String fileName) {
-			this.fileName = fileName;
-		}
-	}
-
-	private List<Table>			tables				= new ArrayList<Table>();
-	private static final long	serialVersionUID	= -3912166654601191039L;
-	private String				dbName				= "";
-
-	public List<Table> getTables() {
-		return tables;
-	}
-
-	public Table getTableByName(String name) {
-		for (Table table : tables)
-			if (table.getName().toLowerCase().equals(name.toLowerCase()))
-				return table;
-		return null;
-	}
-
-	public void setTables(List<Table> tables) {
-		this.tables = tables;
-	}
-
-	public String getDbName() {
-		return dbName;
-	}
-
-	public static Database generateCDMModel(CDMVersion cdmVersion) {
-		return Database.generateModelFromCSV(Database.class.getResourceAsStream(cdmVersion.fileName), cdmVersion.fileName);
-	}
-
-	public static Database generateModelFromCSV(InputStream stream, String dbName) {
-		Database database = new Database();
-
-		database.dbName = dbName.substring(0, dbName.lastIndexOf("."));
-
-		Map<String, Table> nameToTable = new HashMap<String, Table>();
-		try {
-
-			for (CSVRecord row : CSVFormat.RFC4180.withHeader().parse(new InputStreamReader(stream))) {
-				String tableNameColumn;
-				String fieldNameColumn;
-				String isNullableColumn;
-				String nullableValue;
-				String dataTypeColumn;
-				String descriptionColumn;
-				if (row.isSet("TABLE_NAME")) {
-					tableNameColumn = "TABLE_NAME";
-					fieldNameColumn = "COLUMN_NAME";
-					isNullableColumn = "IS_NULLABLE";
-					nullableValue = "YES";
-					dataTypeColumn = "DATA_TYPE";
-					descriptionColumn = "DESCRIPTION";
-				} else {
-					tableNameColumn = "table";
-					fieldNameColumn = "field";
-					isNullableColumn = "required";
-					nullableValue = "No";
-					dataTypeColumn = "type";
-					descriptionColumn = "description";
-				}
-				Table table = nameToTable.get(row.get(tableNameColumn).toLowerCase());
-
-				if (table == null) {
-					table = new Table();
-					table.setDb(database);
-					table.setName(row.get(tableNameColumn).toLowerCase());
-					nameToTable.put(row.get(tableNameColumn).toLowerCase(), table);
-					database.tables.add(table);
-				}
-				Field field = new Field(row.get(fieldNameColumn).toLowerCase(), table);
-				field.setNullable(row.get(isNullableColumn).equals(nullableValue));
-				field.setType(row.get(dataTypeColumn));
-				field.setDescription(row.get(descriptionColumn));
-				table.getFields().add(field);
-			}
-		} catch (IOException e) {
-			throw new RuntimeException(e.getMessage());
-		}
-		// Collections.sort(database.tables, new Comparator<Table>() {
-		//
-		// @Override
-		// public int compare(Table o1, Table o2) {
-		// return o1.getName().compareTo(o2.getName());
-		// }});
-		return database;
-	}
-
-	public static Database generateModelFromScanReport(String filename) {
-		Database database = new Database();
-		Map<String, Table> nameToTable = new HashMap<>();
-		QuickAndDirtyXlsxReader workbook = new QuickAndDirtyXlsxReader(filename);
-		Sheet sheet = workbook.get(0);
-		Iterator<org.ohdsi.utilities.files.QuickAndDirtyXlsxReader.Row> iterator = sheet.iterator();
-
-		iterator.next();  // Skip header
-		while (iterator.hasNext()) {
-			org.ohdsi.utilities.files.QuickAndDirtyXlsxReader.Row row = iterator.next();
-			String tableName = row.getStringByHeaderName(ScanFieldName.TABLE);
-			if (tableName.length() != 0) {
-				Table table = nameToTable.get(tableName);
-				if (table == null) {
-					table = new Table();
-					table.setName(tableName.toLowerCase());
-<<<<<<< HEAD
-
-					Integer nRows =  row.getIntByHeaderName(ScanFieldName.N_ROWS);
-					Integer nRowChecked =  row.getIntByHeaderName(ScanFieldName.N_ROWS_CHECKED);
-					table.setRowCount((nRows == null || nRows == -1) ? nRowChecked : nRows);
-
-=======
-					table.setRowCount((int) Double.parseDouble(row.get(fieldName2ColumnIndex.get("N rows"))));
-					table.setRowsCheckedCount((int) Double.parseDouble(row.get(fieldName2ColumnIndex.get("N rows checked"))));
->>>>>>> 7c6fc0a4
-					nameToTable.put(tableName, table);
-					database.tables.add(table);
-				}
-				String fieldName = row.getStringByHeaderName(ScanFieldName.FIELD);
-				Field field = new Field(fieldName.toLowerCase(), table);
-
-				String fractionEmpty = row.getByHeaderName(ScanFieldName.FRACTION_EMPTY);
-				field.setNullable(fractionEmpty == null || !fractionEmpty.equals("0"));
-				field.setType(row.getByHeaderName(ScanFieldName.TYPE));
-				field.setMaxLength(row.getIntByHeaderName(ScanFieldName.MAX_LENGTH));
-
-				field.setValueCounts(getValueCounts(workbook, tableName, fieldName));
-				table.getFields().add(field);
-			}
-		}
-		// database.defaultOrdering = new ArrayList<Table>(database.tables);
-		return database;
-	}
-
-	private static String[][] getValueCounts(QuickAndDirtyXlsxReader workbook, String tableName, String fieldName) {
-		Sheet tableSheet = null;
-		String targetSheetName = Table.createSheetNameFromTableName(tableName);
-		for (Sheet sheet : workbook) {
-			if (sheet.getName().equals(targetSheetName)) {
-				tableSheet = sheet;
-				break;
-			}
-		}
-		if (tableSheet == null) // Sheet not found for table, return empty array
-			return new String[0][0];
-
-		Iterator<org.ohdsi.utilities.files.QuickAndDirtyXlsxReader.Row> iterator = tableSheet.iterator();
-		org.ohdsi.utilities.files.QuickAndDirtyXlsxReader.Row header = iterator.next();
-		int index = header.indexOf(fieldName);
-		List<String[]> list = new ArrayList<String[]>();
-		if (index != -1) // Could happen when people manually delete columns
-			while (iterator.hasNext()) {
-				org.ohdsi.utilities.files.QuickAndDirtyXlsxReader.Row row = iterator.next();
-				if (row.size() > index) {
-					String value = row.get(index);
-					String count;
-					if (row.size() > index + 1)
-						count = row.get(index + 1);
-					else
-						count = "";
-					if (value.equals("") && count.equals(""))
-						break;
-					list.add(new String[] { value, count });
-				}
-			}
-		return list.toArray(new String[list.size()][2]);
-	}
-
-}
+/*******************************************************************************
+ * Copyright 2019 Observational Health Data Sciences and Informatics
+ *
+ * This file is part of WhiteRabbit
+ *
+ * Licensed under the Apache License, Version 2.0 (the "License");
+ * you may not use this file except in compliance with the License.
+ * You may obtain a copy of the License at
+ *
+ *     http://www.apache.org/licenses/LICENSE-2.0
+ *
+ * Unless required by applicable law or agreed to in writing, software
+ * distributed under the License is distributed on an "AS IS" BASIS,
+ * WITHOUT WARRANTIES OR CONDITIONS OF ANY KIND, either express or implied.
+ * See the License for the specific language governing permissions and
+ * limitations under the License.
+ ******************************************************************************/
+package org.ohdsi.rabbitInAHat.dataModel;
+
+import java.io.IOException;
+import java.io.InputStream;
+import java.io.InputStreamReader;
+import java.io.Serializable;
+import java.util.ArrayList;
+import java.util.HashMap;
+import java.util.Iterator;
+import java.util.List;
+import java.util.Map;
+
+import org.apache.commons.csv.CSVFormat;
+import org.apache.commons.csv.CSVRecord;
+import org.ohdsi.utilities.ScanFieldName;
+import org.ohdsi.utilities.files.QuickAndDirtyXlsxReader;
+import org.ohdsi.utilities.files.QuickAndDirtyXlsxReader.Sheet;
+
+public class Database implements Serializable {
+
+	public enum CDMVersion {
+		CDMV4("CDMV4.csv"), CDMV5("CDMV5.csv"), CDMV501("CDMV5.0.1.csv"), CDMV510("CDMV5.1.0.csv"), CDMV520("CDMV5.2.0.csv"), CDMV530("CDMV5.3.0.csv"), CDMV531("CDMV5.3.1.csv"), CDMV60("CDMV6.0.csv");
+
+		private final String fileName;
+
+		CDMVersion(String fileName) {
+			this.fileName = fileName;
+		}
+	}
+
+	private List<Table>			tables				= new ArrayList<Table>();
+	private static final long	serialVersionUID	= -3912166654601191039L;
+	private String				dbName				= "";
+
+	public List<Table> getTables() {
+		return tables;
+	}
+
+	public Table getTableByName(String name) {
+		for (Table table : tables)
+			if (table.getName().toLowerCase().equals(name.toLowerCase()))
+				return table;
+		return null;
+	}
+
+	public void setTables(List<Table> tables) {
+		this.tables = tables;
+	}
+
+	public String getDbName() {
+		return dbName;
+	}
+
+	public static Database generateCDMModel(CDMVersion cdmVersion) {
+		return Database.generateModelFromCSV(Database.class.getResourceAsStream(cdmVersion.fileName), cdmVersion.fileName);
+	}
+
+	public static Database generateModelFromCSV(InputStream stream, String dbName) {
+		Database database = new Database();
+
+		database.dbName = dbName.substring(0, dbName.lastIndexOf("."));
+
+		Map<String, Table> nameToTable = new HashMap<String, Table>();
+		try {
+
+			for (CSVRecord row : CSVFormat.RFC4180.withHeader().parse(new InputStreamReader(stream))) {
+				String tableNameColumn;
+				String fieldNameColumn;
+				String isNullableColumn;
+				String nullableValue;
+				String dataTypeColumn;
+				String descriptionColumn;
+				if (row.isSet("TABLE_NAME")) {
+					tableNameColumn = "TABLE_NAME";
+					fieldNameColumn = "COLUMN_NAME";
+					isNullableColumn = "IS_NULLABLE";
+					nullableValue = "YES";
+					dataTypeColumn = "DATA_TYPE";
+					descriptionColumn = "DESCRIPTION";
+				} else {
+					tableNameColumn = "table";
+					fieldNameColumn = "field";
+					isNullableColumn = "required";
+					nullableValue = "No";
+					dataTypeColumn = "type";
+					descriptionColumn = "description";
+				}
+				Table table = nameToTable.get(row.get(tableNameColumn).toLowerCase());
+
+				if (table == null) {
+					table = new Table();
+					table.setDb(database);
+					table.setName(row.get(tableNameColumn).toLowerCase());
+					nameToTable.put(row.get(tableNameColumn).toLowerCase(), table);
+					database.tables.add(table);
+				}
+				Field field = new Field(row.get(fieldNameColumn).toLowerCase(), table);
+				field.setNullable(row.get(isNullableColumn).equals(nullableValue));
+				field.setType(row.get(dataTypeColumn));
+				field.setDescription(row.get(descriptionColumn));
+				table.getFields().add(field);
+			}
+		} catch (IOException e) {
+			throw new RuntimeException(e.getMessage());
+		}
+		// Collections.sort(database.tables, new Comparator<Table>() {
+		//
+		// @Override
+		// public int compare(Table o1, Table o2) {
+		// return o1.getName().compareTo(o2.getName());
+		// }});
+		return database;
+	}
+
+	public static Database generateModelFromScanReport(String filename) {
+		Database database = new Database();
+		Map<String, Table> nameToTable = new HashMap<>();
+		QuickAndDirtyXlsxReader workbook = new QuickAndDirtyXlsxReader(filename);
+		Sheet sheet = workbook.get(0);
+		Iterator<org.ohdsi.utilities.files.QuickAndDirtyXlsxReader.Row> iterator = sheet.iterator();
+
+		iterator.next();  // Skip header
+		while (iterator.hasNext()) {
+			org.ohdsi.utilities.files.QuickAndDirtyXlsxReader.Row row = iterator.next();
+			String tableName = row.getStringByHeaderName(ScanFieldName.TABLE);
+			if (tableName.length() != 0) {
+				Table table = nameToTable.get(tableName);
+				if (table == null) {
+					table = new Table();
+					table.setName(tableName.toLowerCase());
+					Integer nRows =  row.getIntByHeaderName(ScanFieldName.N_ROWS);
+					Integer nRowChecked =  row.getIntByHeaderName(ScanFieldName.N_ROWS_CHECKED);
+					table.setRowCount((nRows == null || nRows == -1) ? nRowChecked : nRows);
+					nameToTable.put(tableName, table);
+					database.tables.add(table);
+				}
+				String fieldName = row.getStringByHeaderName(ScanFieldName.FIELD);
+				Field field = new Field(fieldName.toLowerCase(), table);
+
+				String fractionEmpty = row.getByHeaderName(ScanFieldName.FRACTION_EMPTY);
+				field.setNullable(fractionEmpty == null || !fractionEmpty.equals("0"));
+				field.setType(row.getByHeaderName(ScanFieldName.TYPE));
+				field.setMaxLength(row.getIntByHeaderName(ScanFieldName.MAX_LENGTH));
+
+				field.setValueCounts(getValueCounts(workbook, tableName, fieldName));
+				table.getFields().add(field);
+			}
+		}
+		// database.defaultOrdering = new ArrayList<Table>(database.tables);
+		return database;
+	}
+
+	private static String[][] getValueCounts(QuickAndDirtyXlsxReader workbook, String tableName, String fieldName) {
+		Sheet tableSheet = null;
+		String targetSheetName = Table.createSheetNameFromTableName(tableName);
+		for (Sheet sheet : workbook) {
+			if (sheet.getName().equals(targetSheetName)) {
+				tableSheet = sheet;
+				break;
+			}
+		}
+		if (tableSheet == null) // Sheet not found for table, return empty array
+			return new String[0][0];
+
+		Iterator<org.ohdsi.utilities.files.QuickAndDirtyXlsxReader.Row> iterator = tableSheet.iterator();
+		org.ohdsi.utilities.files.QuickAndDirtyXlsxReader.Row header = iterator.next();
+		int index = header.indexOf(fieldName);
+		List<String[]> list = new ArrayList<String[]>();
+		if (index != -1) // Could happen when people manually delete columns
+			while (iterator.hasNext()) {
+				org.ohdsi.utilities.files.QuickAndDirtyXlsxReader.Row row = iterator.next();
+				if (row.size() > index) {
+					String value = row.get(index);
+					String count;
+					if (row.size() > index + 1)
+						count = row.get(index + 1);
+					else
+						count = "";
+					if (value.equals("") && count.equals(""))
+						break;
+					list.add(new String[] { value, count });
+				}
+			}
+		return list.toArray(new String[list.size()][2]);
+	}
+
+}
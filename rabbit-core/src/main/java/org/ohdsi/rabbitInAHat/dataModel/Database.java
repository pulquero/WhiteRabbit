--- conflicted
+++ resolved
@@ -1,282 +1,278 @@
-/*******************************************************************************
- * Copyright 2019 Observational Health Data Sciences and Informatics
- *
- * This file is part of WhiteRabbit
- *
- * Licensed under the Apache License, Version 2.0 (the "License");
- * you may not use this file except in compliance with the License.
- * You may obtain a copy of the License at
- *
- *     http://www.apache.org/licenses/LICENSE-2.0
- *
- * Unless required by applicable law or agreed to in writing, software
- * distributed under the License is distributed on an "AS IS" BASIS,
- * WITHOUT WARRANTIES OR CONDITIONS OF ANY KIND, either express or implied.
- * See the License for the specific language governing permissions and
- * limitations under the License.
- ******************************************************************************/
-package org.ohdsi.rabbitInAHat.dataModel;
-
-import java.io.IOException;
-import java.io.InputStream;
-import java.io.InputStreamReader;
-import java.io.Serializable;
-import java.util.*;
-
-import org.apache.commons.csv.CSVFormat;
-import org.apache.commons.csv.CSVRecord;
-import org.ohdsi.utilities.ScanFieldName;
-import org.ohdsi.utilities.ScanSheetName;
-import org.ohdsi.utilities.files.QuickAndDirtyXlsxReader;
-import org.ohdsi.utilities.files.QuickAndDirtyXlsxReader.Sheet;
-
-public class Database implements Serializable {
-
-	public enum CDMVersion {
-		  CDMV4("CDMV4.csv")
-		, CDMV5("CDMV5.csv")
-		, CDMV501("CDMV5.0.1.csv")
-		, CDMV510("CDMV5.1.0.csv")
-		, CDMV520("CDMV5.2.0.csv")
-		, CDMV530("CDMV5.3.0.csv")
-		, CDMV531("CDMV5.3.1.csv")
-		, CDMV531_O("CDMV5.3.1_Oncology.csv")
-		, CDMV60("CDMV6.0.csv")
-		, CDMV60_O("CDMV6.0_Oncology.csv")
-		;
-
-		private final String fileName;
-
-		CDMVersion(String fileName) {
-			this.fileName = fileName;
-		}
-	}
-
-	private List<Table>			tables				= new ArrayList<Table>();
-	private static final long	serialVersionUID	= -3912166654601191039L;
-	private String				dbName				= "";
-	private static String		CONCEPT_ID_HINTS_FILE_NAME = "CDMConceptIDHints_v5.0_02-OCT-19.csv";
-
-	public List<Table> getTables() {
-		return tables;
-	}
-
-	public Table getTableByName(String name) {
-		for (Table table : tables)
-			if (table.getName().toLowerCase().equals(name.toLowerCase()))
-				return table;
-		return null;
-	}
-
-	public void setTables(List<Table> tables) {
-		this.tables = tables;
-	}
-
-	public void addTable(Table table) {
-		this.tables.add(table);
-	}
-
-	public String getDbName() {
-		return dbName;
-	}
-
-	public static Database generateCDMModel(CDMVersion cdmVersion) {
-		return Database.generateModelFromCSV(Database.class.getResourceAsStream(cdmVersion.fileName), cdmVersion.fileName);
-	}
-
-	public static Database generateModelFromCSV(InputStream stream, String dbName) {
-		Database database = new Database();
-
-		database.dbName = dbName.substring(0, dbName.lastIndexOf("."));
-
-		Map<String, Table> nameToTable = new HashMap<>();
-		try {
-			ConceptsMap conceptsMap = new ConceptsMap(CONCEPT_ID_HINTS_FILE_NAME);
-
-			for (CSVRecord row : CSVFormat.RFC4180.withHeader().parse(new InputStreamReader(stream))) {
-				String tableNameColumn;
-				String fieldNameColumn;
-				String isNullableColumn;
-				String nullableValue;
-				String dataTypeColumn;
-				String descriptionColumn;
-				if (row.isSet("TABLE_NAME")) {
-					tableNameColumn = "TABLE_NAME";
-					fieldNameColumn = "COLUMN_NAME";
-					isNullableColumn = "IS_NULLABLE";
-					nullableValue = "YES";
-					dataTypeColumn = "DATA_TYPE";
-					descriptionColumn = "DESCRIPTION";
-				} else {
-					tableNameColumn = "table";
-					fieldNameColumn = "field";
-					isNullableColumn = "required";
-					nullableValue = "No";
-					dataTypeColumn = "type";
-					descriptionColumn = "description";
-				}
-				Table table = nameToTable.get(row.get(tableNameColumn).toLowerCase());
-
-				if (table == null) {
-					table = new Table();
-					table.setDb(database);
-					table.setName(row.get(tableNameColumn).toLowerCase());
-					nameToTable.put(row.get(tableNameColumn).toLowerCase(), table);
-					database.tables.add(table);
-				}
-				Field field = new Field(row.get(fieldNameColumn).toLowerCase(), table);
-				field.setNullable(row.get(isNullableColumn).equals(nullableValue));
-				field.setType(row.get(dataTypeColumn));
-				field.setDescription(row.get(descriptionColumn));
-				field.setConceptIdHints(conceptsMap.get(table.getName(), field.getName()));
-
-				table.getFields().add(field);
-			}
-		} catch (IOException e) {
-			throw new RuntimeException(e.getMessage());
-		}
-		return database;
-	}
-
-	public static Database generateModelFromScanReport(String filename) {
-		Database database = new Database();
-		QuickAndDirtyXlsxReader workbook = new QuickAndDirtyXlsxReader(filename);
-
-		// Create table lookup from tables overview, if it exists
-		Map<String, Table> nameToTable = createTablesFromTableOverview(workbook, database);
-
-		// Field overview is the first sheet
-		Sheet overviewSheet = workbook.getByName(ScanSheetName.FIELD_OVERVIEW);
-		if (overviewSheet == null) {
-			overviewSheet = workbook.get(0);
-		}
-		Iterator<QuickAndDirtyXlsxReader.Row> overviewRows = overviewSheet.iterator();
-
-		overviewRows.next();  // Skip header
-		while (overviewRows.hasNext()) {
-			QuickAndDirtyXlsxReader.Row row = overviewRows.next();
-			String tableName = row.getStringByHeaderName(ScanFieldName.TABLE);
-			if (tableName.length() != 0) {
-				// Get table created from table overview or created before
-				Table table = nameToTable.get(tableName);
-
-				// If not exists, create table from field overview sheet
-				if (table == null) {
-					table = createTable(
-							tableName,
-							"",
-							row.getIntByHeaderName(ScanFieldName.N_ROWS),
-							row.getIntByHeaderName(ScanFieldName.N_ROWS_CHECKED)
-					);
-					nameToTable.put(tableName, table);
-					database.tables.add(table);
-				}
-
-				String fieldName = row.getStringByHeaderName(ScanFieldName.FIELD);
-				Field field = new Field(fieldName.toLowerCase(), table);
-
-				field.setType(row.getByHeaderName(ScanFieldName.TYPE));
-				field.setMaxLength(row.getIntByHeaderName(ScanFieldName.MAX_LENGTH));
-				field.setDescription(row.getStringByHeaderName(ScanFieldName.DESCRIPTION));
-				field.setFractionEmpty(row.getDoubleByHeaderName(ScanFieldName.FRACTION_EMPTY));
-				field.setUniqueCount(row.getIntByHeaderName(ScanFieldName.UNIQUE_COUNT));
-				field.setFractionUnique(row.getDoubleByHeaderName(ScanFieldName.FRACTION_UNIQUE));
-				field.setValueCounts(getValueCounts(workbook, tableName, fieldName));
-
-				table.getFields().add(field);
-			}
-		}
-		// database.defaultOrdering = new ArrayList<Table>(database.tables);
-		return database;
-	}
-
-<<<<<<< HEAD
-	private static ValueCounts getValueCounts(QuickAndDirtyXlsxReader workbook, String tableName, String fieldName) {
-=======
-	public static Table createTable(String name, String description, Integer nRows, Integer nRowsChecked) {
-		Table table = new Table();
-		table.setName(name.toLowerCase());
-		table.setDescription(description);
-		table.setRowCount((nRows == null) ? -1 : nRows);
-		table.setRowsCheckedCount(nRowsChecked);
-		return table;
-	}
-
-	public static Map<String, Table> createTablesFromTableOverview(QuickAndDirtyXlsxReader workbook, Database database) {
-		Sheet tableOverviewSheet = workbook.getByName(ScanSheetName.TABLE_OVERVIEW);
-
-		if (tableOverviewSheet == null) { // No table overview sheet, empty nameToTable
-			return new HashMap<>();
-		}
-
-		Map<String, Table> nameToTable = new HashMap<>();
-
-		Iterator<org.ohdsi.utilities.files.QuickAndDirtyXlsxReader.Row> tableRows = tableOverviewSheet.iterator();
-		tableRows.next();  // Skip header
-		while (tableRows.hasNext()) {
-			org.ohdsi.utilities.files.QuickAndDirtyXlsxReader.Row row = tableRows.next();
-			String tableName = row.getByHeaderName(ScanFieldName.TABLE);
-			Table table = createTable(
-					tableName,
-					row.getByHeaderName(ScanFieldName.DESCRIPTION),
-					row.getIntByHeaderName(ScanFieldName.N_ROWS),
-					row.getIntByHeaderName(ScanFieldName.N_ROWS_CHECKED)
-			);
-			// Add to lookup and database
-			nameToTable.put(tableName, table);
-			database.tables.add(table);
-		}
-
-		return nameToTable;
-	}
-
-	private static String[][] getValueCounts(QuickAndDirtyXlsxReader workbook, String tableName, String fieldName) {
->>>>>>> f03cf656
-		Sheet tableSheet = null;
-		String targetSheetName = Table.createSheetNameFromTableName(tableName);
-		for (Sheet sheet : workbook) {
-			if (sheet.getName().equals(targetSheetName)) {
-				tableSheet = sheet;
-				break;
-			}
-		}
-
-		// Sheet not found for table, return empty
-		if (tableSheet == null) {
-			return new ValueCounts();
-		}
-
-		Iterator<org.ohdsi.utilities.files.QuickAndDirtyXlsxReader.Row> iterator = tableSheet.iterator();
-		org.ohdsi.utilities.files.QuickAndDirtyXlsxReader.Row header = iterator.next();
-		int index = header.indexOf(fieldName);
-
-		ValueCounts valueCounts = new ValueCounts();
-		if (index != -1) // Could happen when people manually delete columns
-			while (iterator.hasNext()) {
-				org.ohdsi.utilities.files.QuickAndDirtyXlsxReader.Row row = iterator.next();
-				if (row.size() > index) {
-					String value = row.get(index);
-					String count;
-
-					if (row.size() > index + 1) {
-						count = row.get(index + 1);
-					} else {
-						count = "";
-					}
-
-					if (value.equals("") && count.equals("")) {
-						break;
-					}
-
-					// If the count is not a number, ignore this row
-					try {
-						valueCounts.add(value, (int) (Double.parseDouble(count)));
-					} catch (NumberFormatException e) {
-//						 System.out.println("Count could not be parsed for value: " + value);
-					}
-				}
-			}
-		return valueCounts;
-	}
-
-}
+/*******************************************************************************
+ * Copyright 2019 Observational Health Data Sciences and Informatics
+ *
+ * This file is part of WhiteRabbit
+ *
+ * Licensed under the Apache License, Version 2.0 (the "License");
+ * you may not use this file except in compliance with the License.
+ * You may obtain a copy of the License at
+ *
+ *     http://www.apache.org/licenses/LICENSE-2.0
+ *
+ * Unless required by applicable law or agreed to in writing, software
+ * distributed under the License is distributed on an "AS IS" BASIS,
+ * WITHOUT WARRANTIES OR CONDITIONS OF ANY KIND, either express or implied.
+ * See the License for the specific language governing permissions and
+ * limitations under the License.
+ ******************************************************************************/
+package org.ohdsi.rabbitInAHat.dataModel;
+
+import java.io.IOException;
+import java.io.InputStream;
+import java.io.InputStreamReader;
+import java.io.Serializable;
+import java.util.*;
+
+import org.apache.commons.csv.CSVFormat;
+import org.apache.commons.csv.CSVRecord;
+import org.ohdsi.utilities.ScanFieldName;
+import org.ohdsi.utilities.ScanSheetName;
+import org.ohdsi.utilities.files.QuickAndDirtyXlsxReader;
+import org.ohdsi.utilities.files.QuickAndDirtyXlsxReader.Sheet;
+
+public class Database implements Serializable {
+
+	public enum CDMVersion {
+		  CDMV4("CDMV4.csv")
+		, CDMV5("CDMV5.csv")
+		, CDMV501("CDMV5.0.1.csv")
+		, CDMV510("CDMV5.1.0.csv")
+		, CDMV520("CDMV5.2.0.csv")
+		, CDMV530("CDMV5.3.0.csv")
+		, CDMV531("CDMV5.3.1.csv")
+		, CDMV531_O("CDMV5.3.1_Oncology.csv")
+		, CDMV60("CDMV6.0.csv")
+		, CDMV60_O("CDMV6.0_Oncology.csv")
+		;
+
+		private final String fileName;
+
+		CDMVersion(String fileName) {
+			this.fileName = fileName;
+		}
+	}
+
+	private List<Table>			tables				= new ArrayList<Table>();
+	private static final long	serialVersionUID	= -3912166654601191039L;
+	private String				dbName				= "";
+	private static String		CONCEPT_ID_HINTS_FILE_NAME = "CDMConceptIDHints_v5.0_02-OCT-19.csv";
+
+	public List<Table> getTables() {
+		return tables;
+	}
+
+	public Table getTableByName(String name) {
+		for (Table table : tables)
+			if (table.getName().toLowerCase().equals(name.toLowerCase()))
+				return table;
+		return null;
+	}
+
+	public void setTables(List<Table> tables) {
+		this.tables = tables;
+	}
+
+	public void addTable(Table table) {
+		this.tables.add(table);
+	}
+
+	public String getDbName() {
+		return dbName;
+	}
+
+	public static Database generateCDMModel(CDMVersion cdmVersion) {
+		return Database.generateModelFromCSV(Database.class.getResourceAsStream(cdmVersion.fileName), cdmVersion.fileName);
+	}
+
+	public static Database generateModelFromCSV(InputStream stream, String dbName) {
+		Database database = new Database();
+
+		database.dbName = dbName.substring(0, dbName.lastIndexOf("."));
+
+		Map<String, Table> nameToTable = new HashMap<>();
+		try {
+			ConceptsMap conceptsMap = new ConceptsMap(CONCEPT_ID_HINTS_FILE_NAME);
+
+			for (CSVRecord row : CSVFormat.RFC4180.withHeader().parse(new InputStreamReader(stream))) {
+				String tableNameColumn;
+				String fieldNameColumn;
+				String isNullableColumn;
+				String nullableValue;
+				String dataTypeColumn;
+				String descriptionColumn;
+				if (row.isSet("TABLE_NAME")) {
+					tableNameColumn = "TABLE_NAME";
+					fieldNameColumn = "COLUMN_NAME";
+					isNullableColumn = "IS_NULLABLE";
+					nullableValue = "YES";
+					dataTypeColumn = "DATA_TYPE";
+					descriptionColumn = "DESCRIPTION";
+				} else {
+					tableNameColumn = "table";
+					fieldNameColumn = "field";
+					isNullableColumn = "required";
+					nullableValue = "No";
+					dataTypeColumn = "type";
+					descriptionColumn = "description";
+				}
+				Table table = nameToTable.get(row.get(tableNameColumn).toLowerCase());
+
+				if (table == null) {
+					table = new Table();
+					table.setDb(database);
+					table.setName(row.get(tableNameColumn).toLowerCase());
+					nameToTable.put(row.get(tableNameColumn).toLowerCase(), table);
+					database.tables.add(table);
+				}
+				Field field = new Field(row.get(fieldNameColumn).toLowerCase(), table);
+				field.setNullable(row.get(isNullableColumn).equals(nullableValue));
+				field.setType(row.get(dataTypeColumn));
+				field.setDescription(row.get(descriptionColumn));
+				field.setConceptIdHints(conceptsMap.get(table.getName(), field.getName()));
+
+				table.getFields().add(field);
+			}
+		} catch (IOException e) {
+			throw new RuntimeException(e.getMessage());
+		}
+		return database;
+	}
+
+	public static Database generateModelFromScanReport(String filename) {
+		Database database = new Database();
+		QuickAndDirtyXlsxReader workbook = new QuickAndDirtyXlsxReader(filename);
+
+		// Create table lookup from tables overview, if it exists
+		Map<String, Table> nameToTable = createTablesFromTableOverview(workbook, database);
+
+		// Field overview is the first sheet
+		Sheet overviewSheet = workbook.getByName(ScanSheetName.FIELD_OVERVIEW);
+		if (overviewSheet == null) {
+			overviewSheet = workbook.get(0);
+		}
+		Iterator<QuickAndDirtyXlsxReader.Row> overviewRows = overviewSheet.iterator();
+
+		overviewRows.next();  // Skip header
+		while (overviewRows.hasNext()) {
+			QuickAndDirtyXlsxReader.Row row = overviewRows.next();
+			String tableName = row.getStringByHeaderName(ScanFieldName.TABLE);
+			if (tableName.length() != 0) {
+				// Get table created from table overview or created before
+				Table table = nameToTable.get(tableName);
+
+				// If not exists, create table from field overview sheet
+				if (table == null) {
+					table = createTable(
+							tableName,
+							"",
+							row.getIntByHeaderName(ScanFieldName.N_ROWS),
+							row.getIntByHeaderName(ScanFieldName.N_ROWS_CHECKED)
+					);
+					nameToTable.put(tableName, table);
+					database.tables.add(table);
+				}
+
+				String fieldName = row.getStringByHeaderName(ScanFieldName.FIELD);
+				Field field = new Field(fieldName.toLowerCase(), table);
+
+				field.setType(row.getByHeaderName(ScanFieldName.TYPE));
+				field.setMaxLength(row.getIntByHeaderName(ScanFieldName.MAX_LENGTH));
+				field.setDescription(row.getStringByHeaderName(ScanFieldName.DESCRIPTION));
+				field.setFractionEmpty(row.getDoubleByHeaderName(ScanFieldName.FRACTION_EMPTY));
+				field.setUniqueCount(row.getIntByHeaderName(ScanFieldName.UNIQUE_COUNT));
+				field.setFractionUnique(row.getDoubleByHeaderName(ScanFieldName.FRACTION_UNIQUE));
+				field.setValueCounts(getValueCounts(workbook, tableName, fieldName));
+
+				table.getFields().add(field);
+			}
+		}
+		// database.defaultOrdering = new ArrayList<Table>(database.tables);
+		return database;
+	}
+
+	public static Table createTable(String name, String description, Integer nRows, Integer nRowsChecked) {
+		Table table = new Table();
+		table.setName(name.toLowerCase());
+		table.setDescription(description);
+		table.setRowCount(nRows == null ? -1 : nRows);
+		table.setRowsCheckedCount(nRowsChecked == null ? -1 : nRowsChecked);
+		return table;
+	}
+
+	public static Map<String, Table> createTablesFromTableOverview(QuickAndDirtyXlsxReader workbook, Database database) {
+		Sheet tableOverviewSheet = workbook.getByName(ScanSheetName.TABLE_OVERVIEW);
+
+		if (tableOverviewSheet == null) { // No table overview sheet, empty nameToTable
+			return new HashMap<>();
+		}
+
+		Map<String, Table> nameToTable = new HashMap<>();
+
+		Iterator<org.ohdsi.utilities.files.QuickAndDirtyXlsxReader.Row> tableRows = tableOverviewSheet.iterator();
+		tableRows.next();  // Skip header
+		while (tableRows.hasNext()) {
+			org.ohdsi.utilities.files.QuickAndDirtyXlsxReader.Row row = tableRows.next();
+			String tableName = row.getByHeaderName(ScanFieldName.TABLE);
+			Table table = createTable(
+					tableName,
+					row.getByHeaderName(ScanFieldName.DESCRIPTION),
+					row.getIntByHeaderName(ScanFieldName.N_ROWS),
+					row.getIntByHeaderName(ScanFieldName.N_ROWS_CHECKED)
+			);
+			// Add to lookup and database
+			nameToTable.put(tableName, table);
+			database.tables.add(table);
+		}
+
+		return nameToTable;
+	}
+
+	private static ValueCounts getValueCounts(QuickAndDirtyXlsxReader workbook, String tableName, String fieldName) {
+		Sheet tableSheet = null;
+		String targetSheetName = Table.createSheetNameFromTableName(tableName);
+		for (Sheet sheet : workbook) {
+			if (sheet.getName().equals(targetSheetName)) {
+				tableSheet = sheet;
+				break;
+			}
+		}
+
+		// Sheet not found for table, return empty
+		if (tableSheet == null) {
+			return new ValueCounts();
+		}
+
+		Iterator<org.ohdsi.utilities.files.QuickAndDirtyXlsxReader.Row> iterator = tableSheet.iterator();
+		org.ohdsi.utilities.files.QuickAndDirtyXlsxReader.Row header = iterator.next();
+		int index = header.indexOf(fieldName);
+
+		ValueCounts valueCounts = new ValueCounts();
+		if (index != -1) // Could happen when people manually delete columns
+			while (iterator.hasNext()) {
+				org.ohdsi.utilities.files.QuickAndDirtyXlsxReader.Row row = iterator.next();
+				if (row.size() > index) {
+					String value = row.get(index);
+					String count;
+
+					if (row.size() > index + 1) {
+						count = row.get(index + 1);
+					} else {
+						count = "";
+					}
+
+					if (value.equals("") && count.equals("")) {
+						break;
+					}
+
+					// If the count is not a number, ignore this row
+					try {
+						valueCounts.add(value, (int) (Double.parseDouble(count)));
+					} catch (NumberFormatException e) {
+//						 System.out.println("Count could not be parsed for value: " + value);
+					}
+				}
+			}
+		return valueCounts;
+	}
+
+}
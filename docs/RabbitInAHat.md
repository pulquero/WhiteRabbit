<<<<<<< HEAD

=======
>>>>>>> e25c2ad0
# Rabbit-In-a-Hat

![](https://www.ohdsi.org/web/wiki/lib/exe/fetch.php?media=documentation:software:rabbitinahatlogo.png )

## Introduction
### Scope and purpose
Rabbit-In-a-Hat comes with WhiteRabbit and is designed to read and display a WhiteRabbit scan document. WhiteRabbit generates information about the source data while Rabbit-In-a-Hat uses that information and through a graphical user interface to allow a user to connect source data to tables and columns within the CDM. Rabbit-In-a-Hat generates documentation for the ETL process it does not generate code to create an ETL.

### Process Overview
The typical sequence for using this software to generate documentation of an ETL:
1. Scanned results from WhiteRabbit completed
1. Open scanned results; interface displays source tables and CDM tables
1. Connect source tables to CDM tables where the source table provides information for that corresponding CDM table
1. For each source table to CDM table connection, further define the connection with source column to CDM column detail
1. Save Rabbit-In-a-Hat work and export to a MS Word document.

## Installation and support
Rabbit-In-a-Hat comes with WhiteRabbit, refer to WhiteRabbit's installation section.

## Getting Started
### Creating a New Document
To create a new document, navigate to _File --> Open Scan Report_. Use the “Open” window to browse for the scan document created by WhiteRabbit. When a scan document is open, the tables scanned will appear in orange boxes on the “Source” side of the Tables.

**TODO**: describe minimal requirements of the scan report for RiaH to read (Overview tab, Table, Field, N rows, etc.)

Save the Rabbit-In-a-Hat document by going _File --> Save as_.

### Open an Existing Document
To open an existing Rabbit-In-a-Hat document use _File --> Open ETL specs_.

### Selecting Desired CDM Version
<<<<<<< HEAD

Rabbit-In-a-Hat allows you to select which CDM version (v4, v5 or v6) you'd like to built your ETL specification against.
=======
Rabbit-In-a-Hat allows you to select which CDM version (v4 or v5) you'd like to built your ETL specification against.
>>>>>>> e25c2ad0

See the graphic below for how to select your desired CDM:
![Switching between CDMv4 and CDMv5](http://i.imgur.com/LOqhp7H.gif)

The CDM version can be changed at any time, but beware that some of your existing mappings may be lost in the process.  By default, Rabbit-In-a-Hat will attempt to pereserve as many mappings between the source data and the newly selected CDM as possible.  When a new CDM is selected, Rabbit-In-a-Hat will drop any mappings if the mapping's CDM table or CDM column name no longer exist

For instance, switching from CDMv4 to CDMv5, a mapping from source to CDM person.person_source_value will be kept because the person table has person_source_value in both CDMv4 and CDMv5.  However, person.assocaited_provider_id exists only in CDMv4 and has been renamed to [person.provider_id in CDMv5](http://www.ohdsi.org/web/wiki/doku.php?id=documentation:cdm:person) and so that mapping will not be kept when switching between these two CDMs.

### Loading in a Custom CDM
There are times when users might need to load in a customized version of the CDM, for instance if they are sandboxing new features.  To load in a custom CDM schema, first you must create a CSV file that uses the same format as [the existing CDMv5 schema file](https://github.com/OHDSI/WhiteRabbit/blob/master/src/org/ohdsi/rabbitInAHat/dataModel/CDMV5.csv).

Once you have created the CSV file, load it into RiaH as shown below:
![Loading a custom CDM schema](http://i.imgur.com/Tn9NKL3.gif)

Please note that the name of the file you load in becomes the label that appears above the target tables, so "My Super File.csv" will create the label "My Super File" above the target tables, so name your CSV accordingly.

### Stem table
In some cases a source domains maps to multiple OMOP CDM target domains. 
For example lab values that map to both the measurement and observation domain. 
Using the stem table will remove some overhead of repeating the mapping for every target and will also ease implementation (see below).

The idea of the stem table is that it contains all the types of columns that you need regardless
of the CDM table the data ultimately ends up in.

Adding the stem table can be done through _Edit --> Add stem table_. 
![](images/riah_stem_table_menu.png)
  
This will add the stem table to the source and target tables.
There is a pre-specified map from stem to all CDM clinical event tables, 
linking every stem field to one or multiple fields in the CDM. 
When implementing the ETL, the vocabulary decides where a particular row mapped to stem table ultimately goes.
The [OMOP CDM Data Model Conventions](https://github.com/OHDSI/CommonDataModel/wiki/Data-Model-Conventions#content-of-each-table) words this as: 
> Write the data record into the table(s) corresponding to the domain of the Standard CONCEPT_ID(s).

![](images/riah_stem_table.png)
 
Removing the stem table can be done through _Edit --> Remove stem table_. 
Note that this will remove any mappings already made to/from the stem table.
 
### Concept id hints (_v0.9.0_)
A number of CDM fields have a limited number of standard concept_id(s) that can be used. 
Examples are: `gender_concept_id`, `_type_concept_id`'s, `route_concept_id` and `visit_concept_id`.
To help choosing the right concept_id during ETL design, Rabbit-In-a-Hat shows the list of possible concept ids of a CDM field
when clicking on a target field. Note that all standard and non-standard target concepts with the right domain
 are shown, but the OMOP conventions only allow for standard concepts (flagged with an 'S' in the panel).
![](images/riah_concept_id_hints.png)

The concept id hints are stored statically in [a csv file](org/ohdsi/rabbitInAHat/dataModel/CDMConceptIDHints_v5.0_MAR-18.csv)
and are not automatically updated. The [code used to create the aforementioned csv file](org/ohdsi/rabbitInAHat/dataModel/concept_id_hint_select.sql) is also included in the repo.

## Connecting Source Tables to CDM Tables
It is assumed that the owners of the source data should be able to provide detail of what the data table contains, Rabbit-In-a-Hat will describe the columns within the table but will not provide the context a data owner should provide. For the CDM tables, if more information is needed navigate to the OMOP CDM web page (http://omop.org/CDM) and review the current OMOP specification.

To connect a source table to a CDM table, simply hover over the source table until an arrow head appears.

![](https://www.ohdsi.org/web/wiki/lib/exe/fetch.php?media=documentation:software:rabbitinahat-drugclaims.png )

Use your mouse to grab the arrow head and drag it to the corresponding CDM table. In the example below, the _drug_claims_ data will provide information for the _drug_exposure_ table.

![](https://www.ohdsi.org/web/wiki/lib/exe/fetch.php?media=documentation:software:rabbitinahat-drugclaimsdrugexposure.png )

If you click on the arrow once it will highlight and a _Details_ window will appear in the right pane. Use this to describe _Logic or Comments_ that someone developing the ETL code should know about this source table to CDM table mapping.

![](https://www.ohdsi.org/web/wiki/lib/exe/fetch.php?media=documentation:software:rabbitinahat-arrow.png )

Continue this process until all tables that are needed to build a CDM are mapped to their corresponding CDM tables. One source table can map to multiple CDM tables and one CDM table can receive multiple mappings. There may be tables in the source data that should not be map into the CDM and there may be tables in the CDM that cannot be populated from the source data.

## Connecting Source Fields to CDM Fields
By double clicking on an arrow connecting a source and CDM table, it will open a _Fields_ pane below the arrow selected. The _Fields_ pane will have all the source table and CDM fields and is meant to make the specific column mappings between tables. Hovering over a source table will generate an arrow head that can then be selected and dragged to its corresponding CDM field. For example, in the _drug_claims_ to _drug_exposure_ table mapping example, the source data owners know that _patient_id_ is the patient identifier and corresponds to the _CDM.person_id_. Also, just as before, the arrow can be selected and _Logic_ and _Comments_ can be added.

![](https://www.ohdsi.org/web/wiki/lib/exe/fetch.php?media=documentation:software:rabbitinahat-fields.png )

If you select the source table orange box, Rabbit-In-a-Hat will expose values the source data has for that table. This is meant to help in the process in understanding the source data and what logic may be required to handle the data in the ETL. In the example below _ndcnum_ is selected and raw NDC codes are displayed starting with most frequent (note that in the WhiteRabbit scan a “Min cell count” could have been selected and values below that frequency will not show).

![](https://www.ohdsi.org/web/wiki/lib/exe/fetch.php?media=documentation:software:rabbitinahat-fieldex.png )

Continue this process until all source columns necessary in all mapped tables have been mapped to the corresponding CDM column. Not all columns must be mapped into a CDM column and not all CDM columns require a mapping. One source column may supply information to multiple CDM columns and one CDM column can receive information from multiple columns.

## Generating an ETL Document
To generate an ETL MS Word document use _File --> Generate ETL_ document and select a location to save. It may take a moment before the document is finished creating. This document will contain all notes from Rabbit-In-a-Hat.

Once the information is in the document, if an update is needed you must either update the information in Rabbit-In-a-Hat and regenerate the document or update the document. If you make changes in the document, Rabbit-In-a-Hat will not read those changes and update the information in the tool. However it is common to generate the document with the core mapping information and fill in more detail within the document.

Once the document is completed, this should be shared with the individuals who plan to implement the code to execute the ETL.

## Generating a testing framework
To make sure the ETL process is working as specified, it is highly recommended to create [unit tests](https://en.wikipedia.org/wiki/Unit_testing) that evaluate the behavior of the ETL process.
To efficiently create a set of unit tests Rabbit-in-a-Hat can [generate a testing framework](documentation:software:whiterabbit:test_framework).

<<<<<<< HEAD
**TODO**: Link to generate testing framework page


## Generating a sql skeleton
**TODO**
=======
## Generating a SQL skeleton (_v0.9.0_)
The step after documenting your ETL process is to implement it in an ETL framework of your choice.
As many implementations involve SQL, Rabbit-In-a-Hat provides a convenience function to export your design to 
a SQL skeleton. This contains all field to field mappings, with logic/descriptions as comments, as non-functional pseudo-code.
This saves you copying names into your SQL code, but still requires you to implement the actual logic.
The general format of the skeleton is:
```sql
INSERT INTO <target_table> (
  <target_fields>
)
SELECT 
  <source_fields>
FROM <source_table>
;
``` 
>>>>>>> e25c2ad0
<|MERGE_RESOLUTION|>--- conflicted
+++ resolved
@@ -1,7 +1,4 @@
-<<<<<<< HEAD
 
-=======
->>>>>>> e25c2ad0
 # Rabbit-In-a-Hat
 
 ![](https://www.ohdsi.org/web/wiki/lib/exe/fetch.php?media=documentation:software:rabbitinahatlogo.png )
@@ -33,12 +30,7 @@
 To open an existing Rabbit-In-a-Hat document use _File --> Open ETL specs_.
 
 ### Selecting Desired CDM Version
-<<<<<<< HEAD
-
 Rabbit-In-a-Hat allows you to select which CDM version (v4, v5 or v6) you'd like to built your ETL specification against.
-=======
-Rabbit-In-a-Hat allows you to select which CDM version (v4 or v5) you'd like to built your ETL specification against.
->>>>>>> e25c2ad0
 
 See the graphic below for how to select your desired CDM:
 ![Switching between CDMv4 and CDMv5](http://i.imgur.com/LOqhp7H.gif)
@@ -128,13 +120,9 @@
 To make sure the ETL process is working as specified, it is highly recommended to create [unit tests](https://en.wikipedia.org/wiki/Unit_testing) that evaluate the behavior of the ETL process.
 To efficiently create a set of unit tests Rabbit-in-a-Hat can [generate a testing framework](documentation:software:whiterabbit:test_framework).
 
-<<<<<<< HEAD
 **TODO**: Link to generate testing framework page
 
 
-## Generating a sql skeleton
-**TODO**
-=======
 ## Generating a SQL skeleton (_v0.9.0_)
 The step after documenting your ETL process is to implement it in an ETL framework of your choice.
 As many implementations involve SQL, Rabbit-In-a-Hat provides a convenience function to export your design to 
@@ -149,5 +137,4 @@
   <source_fields>
 FROM <source_table>
 ;
-``` 
->>>>>>> e25c2ad0
+``` 

![](images/whiterabbitlogo.png )

# Introduction
## Scope and purpose
<<<<<<< HEAD
{: .no_toc}

WhiteRabbit is a software tool to help prepare for ETLs (Extraction, Transformation, Loading) of longitudinal health care databases into the [Observational Medical Outcomes Partnership (OMOP) Common Data Model (CDM)](https://github.com/OHDSI/CommonDataModel/wiki).
=======
WhiteRabbit is a software tool to help prepare for ETLs (Extraction, Transformation, Loading) of longitudinal healthcare databases into the [Observational Medical Outcomes Partnership (OMOP) Common Data Model (CDM)](www.github.com/OHDSI/CommonDataModel/wiki).
>>>>>>> 4fae8300
The source data can be in comma-separated text files, SAS files, or in a database (MySQL, SQL Server, Oracle, PostgreSQL, Microsoft APS, Microsoft Access, Amazon RedShift, PDW, Teradata, Google BigQuery).
Note that for support of the OHDSI analytical tooling, the OMOP CDM will need to be in one of a limited set of database platforms (SQL Server, Oracle, PostgreSQL, Microsoft APS, Amazon RedShift, Google BigQuery, Impala).

WhiteRabbit’s main function is to perform a scan of the source data, providing detailed information on the tables, fields, and values that appear in a field.
This scan will generate a report that can be used as a reference when designing the ETL, for instance by using the Rabbit-In-a-Hat tool.
White Rabbit differs from standard data profiling tools in that it attempts to prevent the display of personally identifiable information (PII) data values in the generated output data file.

## Process Overview
The typical sequence for using this software to scan source data in preparation of developing an ETL into an OMOP CDM:
1. Set working folder, the location on the local desktop computer where results will be exported.
2. Connect to the source database or CSV text file and test connection.
3. Select the tables of interest for the scan and scan the tables.
4. WhiteRabbit creates an export of information about the source data.

Once the scan report is created, this report can then be used in the Rabbit-In-a-Hat tool or as a stand-alone data profiling document.

# Installation and support

All source code and installation instructions available on GitHub: <https://github.com/OHDSI/WhiteRabbit>

Any bugs/issues/enhancements should be posted to the GitHub repository: <https://github.com/OHDSI/WhiteRabbit/issues>

Any questions/comments/feedback/discussion can be posted on the OHDSI Developer Forum: <http://forums.ohdsi.org/c/developers>

# Using the Application Functions

## Specifying the Location of Source Data

![](images/whiterabbitscreenshot.png)

### Working Folder

Any files that WhiteRabbit creates will be exported to this local folder.
Use the “Pick Folder” button to navigate in your local environment where you would like the scan document to go.

### Source Data

Here you can specify the location of the source data.
The following source types are supported:
   delimited text files, SAS files, MySQL, SQL Server, Oracle, PostgreSQL, Microsoft APS, Microsoft Access, Amazon RedShift, PDW, Teradata, Google BigQuery.
Below are connection instructions for each data type of data source.
Once you have entered the necessary information, the “Test connection” button can ensure a connection can be made.

#### Delimited text files
  * **_Delimiter:_** specifies the delimiter that separates columns, default is ‘,’ and your can write ‘tab’ for tab delimited.

WhiteRabbit will look for the files to scan in the same folder you set up as a working directory.

#### SAS
  * No parameters have to be provided for SAS files.

WhiteRabbit will look for `.sas7bdat` files to scan in the same folder you set up as a working directory.

Note that it is currently not possible to produce fake data for SAS files from a scan report.

#### MySQL
  * _**Server location:**_ the name or IP address of the server running MySQL. You can also specify the port (ex: `<host>:<port>`), which defaults to 3306.
  * _**User name:**_ name of the user used to log into the server
  * _**Password:**_ password for the supplied user name
  * _**Database name:**_ name of the database containing the tables

#### Oracle
  * _**Server location:**_ this field contains the SID, service name, and optionally the port:  `<host>/<sid>`, `<host>:<port>/<sid>`, `<host>/< service name >`, or `<host>:<port>/<service name>`
  * _**User name:**_ name of the user used to log into the server
  * _**Password:**_ password for the supplied user name
  * _**Database name:**_ this field contains the schema (i.e. 'user' in Oracle terms) containing the tables

#### SQL Server
  * _**Server location:**_ the name or IP address of the server running SQL Server. You can also specify the port (ex: `<host>:<port>`), which defaults to 1433.
  * _**User name:**_ name of the user used to log into the server. Optionally, the domain can be specified as `<domain>/<user>` (e.g. 'MyDomain/Joe')
  * _**Password:**_ password for the supplied user name
  * _**Database name:**_ name of the database containing the tables

When the SQL Server JDBC drivers are installed, you can also use Windows authentication.  In this case, user name and password should be empty.
  1. Download the .exe from http://msdn.microsoft.com/en-us/sqlserver/aa937724.aspx.
  2. Run it, thereby extracting its contents to a folder.
  3. In the extracted folder you will find the file `_sqljdbc_4.0/enu/auth/x64/sqljdbc_auth.dll_` (64-bits) or `_sqljdbc_4.0/enu/auth/x86/sqljdbc_auth.dll_` (32-bits), which needs to be moved to a location on the system path, for example to `c:/windows/system32`.

#### PostgreSQL

  * _**Server location:**_ this field contains the host name and database name (<host>/<database>)
  * _**User name:**_ name of the user used to log into the server
  * _**Password:**_ password for the supplied user name
  * _**Database name:**_ this field contains the schema containing the source tables

#### Google BigQuery

Google BigQuery (GBQ) supports two different connection/authentication methods -- application default credentials and service account authentication.
The former method is considered more secure because it writes auditing events to stackdriver.
The specific method used is determined by the arguments provided to the configuration panel as described below.

Authentication via application default credentials:

When using application default credentials authentication, you must run the following gcloud command in the user account only once: `gcloud auth application-default login` (do not include the single quote characters).
An application key is written to `~/.config/gcloud/application_default_credentails.json`.

  * _**Server location:**_ name of the GBQ ProjectID
  * _**User name:**_ not used
  * _**Password:**_ not used
  * _**Database name:**_ data set name within ProjectID named in Server location field

Authentication via service account credentials:

  * _**Server location:**_ name of GBQ ProjectID
  * _**User name:**_ OAuth service account email address
  * _**Password:**_ OAuth private key path (file location of private key JSON file). Must be a valid full file pathname
  * _**Database name:**_ data set name within ProjectID named in Server location field


## Scanning a Database

### Performing the Scan

![](images/whiterabbitscreen-scan.png)

A scan generates a report containing information on the source data that can be used to help design the ETL.
Using the Scan tab in WhiteRabbit you can either select individual tables in the selected source database by clicking on ‘Add’ (Ctrl + mouse click),
or automatically select all tables in the database by clicking on ‘Add all in DB’.

There are a few setting options as well with the scan:

  * Checking the “Scan field values” tells WhiteRabbit that you would like to investigate raw data items within tables selected for a scan (i.e. if you select Table A, WhiteRabbit will review the contents in each column in Table A).
    * “Min cell count” is an option when scanning field values. By default this is set to 25, meaning values in the source data that appear less than 25 will not appear in the report.
    * “Rows per table” is an option when scanning field values. By default, WhiteRabbit will random 1 million rows in the table. There are other options to review 100,000 or all rows within the table.
  * Unchecking the “Scan field values” tells WhiteRabbit to not review or report on any of the raw data items.
  * Checking the "Numeric Stats" box will include numeric statistics. See the section on ['Numerical Statistics'](#numeric-statistics-(develop)).
  
Once all settings are completed, press the “Scan tables” button. After the scan is completed the report will be written to the working folder.

### Running from the command line

For various reasons one could prefer to run WhiteRabbit from the command line.
This is possible by specifying all the options one would normally select in the user interface in an .ini file.
An example ini file can be found in the [iniFileExamples folder](https://github.com/OHDSI/WhiteRabbit/blob/master/iniFileExamples/WhiteRabbit.ini).
Then, we can reference the ini file when calling WhiteRabbit from the command line:

```java -jar WhiteRabbit.jar -ini WhiteRabbit.ini```

### Reading the Scan

After the scan is completed, a “ScanReport” Excel document will be created in the working folder location selected earlier.
The document will have multiple tabs, one as an “Overview” and then one tab for each database table or delimited text files selected for the scan.
The “Overview” tab will tell you about each table selected, what the columns in each table are, the data type of the columns, the number of rows within the table and other statistics.

Below is an example image of the “Overview” tab.
- Column A will list what table the information is about
- Column B the column name
- Column C the data type
- Column D the maximum length of the values (number of characters/digits)
- Column E is the number of rows (with text files it will return - 1)
- Column F will tell you how many rows of the N rows were scanned
- Column G shows how many of the checked rows are empty
- Column H shows a count of the unique values within the checked rows. This number is sometimes an upper limit of the unique values, indicated by a `<=` sign (v0.9.0)
- Column I shows the percentage of unique values among all (0% = constant value, 100% = unique column) (v0.9.0)

![](images/wr_scan_report_overview.png)

For a tab that describes a single table, the columns names from the source table (or delimited text file) will be across the columns of the Excel tab.
Each source table column will generate two columns in the Excel.
One column will list all distinct values that have a “Min cell count” greater than what was set at time of the scan (Section - Performing the Scan).
If a list of unique values was truncated, the last value in the list will be “List truncated”;
this indicates that there are one or more additional unique source values that appear less than the number entered in the “Min cell count” described in Section - Performing the Scan.
Next to each distinct value will be a second column that contains the frequency, or the number of times that value occurs in the data.
These two columns (distinct values and frequency) will repeat for all the source columns in the table profiled in the workbook.

![](images/whiterabbitscreen-readingthescanex.png )

The report is powerful in understanding your source data by highlighting what exists.
For example, the above results were given back on the “SEX” column within one of the tables scanned, we can see that there were two common values (1 and 2) that appeared 61,491 and 35,401 times respectively.
WhiteRabbit will not define 1 as male and 2 as female; the data holder will typically need to define source codes unique to the source system.
However these two values (1 & 2) are not the only values present in the data because we see this list was truncated.
These other values appear with very low frequency (defined by “Min cell count”) and often represent incorrect or highly suspicious values.
When generating an ETL we should not only plan to handle the high-frequency gender concepts 1 and 2 but the other low-frequency values that exist within this column.

#### Numerical statistics (develop)
If the option for numerical statistics is checked, then a set of statistics is calculated for all integer, real and date data types. 
The following statistics are added to the Overview sheet:

* Average
* Standard Deviation (sample)
* Minimum
* Maximum
* Quartiles (sample)

Depending on the set reservoir size, some statistics are approximations rather than true population statistics.
If the number of values is smaller than the reservoir size, then the standard deviation and three quartile boundaries are based on only the sample.
The sample is taken using a Uniform Sampling Reservoir to resemble the underlying distributions as close as possible.
The average, minimum and maximum are always true population statistics.

## Generating Fake Data
This feature allows one to create a fake dataset based on a WhiteRabbit scan report.
Fake data can be generated outputted directly to database tables or as csv.
The resulting dataset could be used to develop ETL code when direct access to the data is not available.
This feature is currently still experimental.<|MERGE_RESOLUTION|>--- conflicted
+++ resolved
@@ -3,13 +3,7 @@
 
 # Introduction
 ## Scope and purpose
-<<<<<<< HEAD
-{: .no_toc}
-
-WhiteRabbit is a software tool to help prepare for ETLs (Extraction, Transformation, Loading) of longitudinal health care databases into the [Observational Medical Outcomes Partnership (OMOP) Common Data Model (CDM)](https://github.com/OHDSI/CommonDataModel/wiki).
-=======
-WhiteRabbit is a software tool to help prepare for ETLs (Extraction, Transformation, Loading) of longitudinal healthcare databases into the [Observational Medical Outcomes Partnership (OMOP) Common Data Model (CDM)](www.github.com/OHDSI/CommonDataModel/wiki).
->>>>>>> 4fae8300
+WhiteRabbit is a software tool to help prepare for ETLs (Extraction, Transformation, Loading) of longitudinal health care databases into the [Observational Medical Outcomes Partnership (OMOP) Common Data Model (CDM)](https://github.com/OHDSI/CommonDataModel).
 The source data can be in comma-separated text files, SAS files, or in a database (MySQL, SQL Server, Oracle, PostgreSQL, Microsoft APS, Microsoft Access, Amazon RedShift, PDW, Teradata, Google BigQuery).
 Note that for support of the OHDSI analytical tooling, the OMOP CDM will need to be in one of a limited set of database platforms (SQL Server, Oracle, PostgreSQL, Microsoft APS, Amazon RedShift, Google BigQuery, Impala).
 

--- conflicted
+++ resolved
@@ -2,14 +2,7 @@
 title: Rabbit in a Hat testing framework
 ---
 
-<<<<<<< HEAD
-# Rabbit in a Hat testing framework
-{: .no_toc }
-
-## Introduction
-=======
 # Introduction
->>>>>>> 4fae8300
 Rabbit in a Hat can generate a framework for creating a set of [unit tests](https://en.wikipedia.org/wiki/Unit_testing).
 The framework consists of a set of R functions tailored to the source and target schema in your ETL.
 These functions can then be used to define the unit tests.

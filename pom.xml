<project xmlns="http://maven.apache.org/POM/4.0.0"
         xmlns:xsi="http://www.w3.org/2001/XMLSchema-instance"
         xsi:schemaLocation="http://maven.apache.org/POM/4.0.0
                      http://maven.apache.org/xsd/maven-4.0.0.xsd">
    <modelVersion>4.0.0</modelVersion>
    <groupId>org.ohdsi</groupId>
    <artifactId>leporidae</artifactId>
    <packaging>pom</packaging>
<<<<<<< HEAD
    <version>0.11.0-SNAPSHOT</version>
=======
    <version>0.10.8</version>
>>>>>>> 7cc88ab9
    <modules>
        <module>rabbitinahat</module>
        <module>whiterabbit</module>
        <module>rabbit-core</module>
    </modules>
    <name>Leporidae</name>
    <url>https://www.ohdsi.org/analytic-tools/whiterabbit-for-etl-design/</url>

    <repositories>
        <repository>
            <id>central</id>
            <name>Central Repository</name>
            <url>https://repo.maven.apache.org/maven2</url>
            <layout>default</layout>
            <snapshots>
                <enabled>false</enabled>
            </snapshots>
        </repository>
        <repository>
            <id>clojars</id>
            <name>Clojars Repository</name>
            <url>https://clojars.org/repo/</url>
            <layout>default</layout>
            <snapshots>
                <enabled>false</enabled>
            </snapshots>
        </repository>
        <repository>
            <id>icm</id>
            <name>ICM Repository</name>
            <url>https://maven.ceon.pl/artifactory/</url>
            <layout>default</layout>
            <snapshots>
                <enabled>false</enabled>
            </snapshots>
        </repository>
        <repository>
            <id>mulesoft</id>
            <name>Mulesoft Repository</name>
            <url>https://repository.mulesoft.org/nexus/content/repositories/public/</url>
            <layout>default</layout>
            <snapshots>
                <enabled>false</enabled>
            </snapshots>
        </repository>
        <repository>
            <id>local-maven-repo</id>
            <name>Local Repository</name>
            <layout>default</layout>
            <url>file:///${project.basedir}/../lib</url>
        </repository>
    </repositories>

    <pluginRepositories>
        <pluginRepository>
            <id>central</id>
            <name>Central Repository</name>
            <url>https://repo.maven.apache.org/maven2</url>
            <layout>default</layout>
            <snapshots>
                <enabled>false</enabled>
            </snapshots>
            <releases>
                <updatePolicy>never</updatePolicy>
            </releases>
        </pluginRepository>
    </pluginRepositories>

    <properties>
        <maven.compiler.source>1.8</maven.compiler.source>
        <maven.compiler.target>1.8</maven.compiler.target>
        <project.build.sourceEncoding>UTF-8</project.build.sourceEncoding>
    </properties>

    <build>
        <pluginManagement>
            <plugins>
                <plugin>
                    <groupId>org.codehaus.mojo</groupId>
                    <artifactId>appassembler-maven-plugin</artifactId>
                    <version>1.10</version>
                    <configuration>
                        <programs>
                        </programs>
                        <repositoryLayout>flat</repositoryLayout>
                        <useWildcardClassPath>true</useWildcardClassPath>
                    </configuration>
                    <executions>
                        <execution>
                            <id>jar:jar</id>
                            <goals>
                                <goal>assemble</goal>
                            </goals>
                        </execution>
                    </executions>
                </plugin>
                <plugin>
                    <groupId>org.apache.maven.plugins</groupId>
                    <artifactId>maven-surefire-plugin</artifactId>
                    <!-- JUnit 5 requires Surefire version 2.22.0 or higher -->
                    <version>3.0.0-M8</version>
                    <dependencies>
                        <dependency>
                            <groupId>org.junit.jupiter</groupId>
                            <artifactId>junit-jupiter</artifactId>
                            <version>5.8.2</version>
                        </dependency>
                    </dependencies>
                </plugin>

            </plugins>
        </pluginManagement>

        <plugins>
            <plugin>
                <artifactId>maven-clean-plugin</artifactId>
                <version>3.1.0</version>
                <configuration>
                    <filesets>
                        <fileset>
                            <directory>dist</directory>
                            <includes>
                                <include>**</include>
                            </includes>
                            <followSymlinks>false</followSymlinks>
                        </fileset>
                    </filesets>
                </configuration>
            </plugin>
            <plugin>
                <groupId>org.apache.maven.plugins</groupId>
                <artifactId>maven-site-plugin</artifactId>
                <version>3.7.1</version>
            </plugin>
            <plugin>
                <groupId>org.apache.maven.plugins</groupId>
                <artifactId>maven-project-info-reports-plugin</artifactId>
                <version>3.0.0</version>
            </plugin>
        </plugins>

        <resources>
            <!-- Resource filtering to make version information available. From https://stackoverflow.com/a/26573884 -->
            <resource>
                <directory>src/main/resources</directory>
                <filtering>true</filtering>
            </resource>
        </resources>
    </build>
</project><|MERGE_RESOLUTION|>--- conflicted
+++ resolved
@@ -6,11 +6,7 @@
     <groupId>org.ohdsi</groupId>
     <artifactId>leporidae</artifactId>
     <packaging>pom</packaging>
-<<<<<<< HEAD
-    <version>0.11.0-SNAPSHOT</version>
-=======
     <version>0.10.8</version>
->>>>>>> 7cc88ab9
     <modules>
         <module>rabbitinahat</module>
         <module>whiterabbit</module>

--- conflicted
+++ resolved
@@ -5,11 +5,7 @@
     <parent>
         <artifactId>leporidae</artifactId>
         <groupId>org.ohdsi</groupId>
-<<<<<<< HEAD
-        <version>0.11.0-SNAPSHOT</version>
-=======
         <version>0.10.8</version>
->>>>>>> 7cc88ab9
     </parent>
     <modelVersion>4.0.0</modelVersion>
 

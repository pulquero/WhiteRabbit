--- conflicted
+++ resolved
@@ -1,231 +1,220 @@
-/*******************************************************************************
- * Copyright 2019 Observational Health Data Sciences and Informatics
- * 
- * This file is part of WhiteRabbit
- * 
- * Licensed under the Apache License, Version 2.0 (the "License");
- * you may not use this file except in compliance with the License.
- * You may obtain a copy of the License at
- * 
- *     http://www.apache.org/licenses/LICENSE-2.0
- * 
- * Unless required by applicable law or agreed to in writing, software
- * distributed under the License is distributed on an "AS IS" BASIS,
- * WITHOUT WARRANTIES OR CONDITIONS OF ANY KIND, either express or implied.
- * See the License for the specific language governing permissions and
- * limitations under the License.
- ******************************************************************************/
-package org.ohdsi.whiteRabbit.fakeDataGenerator;
-
-import java.util.*;
-
-import org.ohdsi.databases.RichConnection;
-import org.ohdsi.rabbitInAHat.dataModel.Database;
-import org.ohdsi.rabbitInAHat.dataModel.Field;
-import org.ohdsi.rabbitInAHat.dataModel.Table;
-import org.ohdsi.rabbitInAHat.dataModel.ValueCounts;
-import org.ohdsi.utilities.StringUtilities;
-import org.ohdsi.utilities.collections.OneToManySet;
-import org.ohdsi.utilities.files.Row;
-import org.ohdsi.utilities.files.WriteCSVFileWithHeader;
-import org.ohdsi.whiteRabbit.DbSettings;
-
-public class FakeDataGenerator {
-
-<<<<<<< HEAD
-	private RichConnection connection;
-	private int targetType;
-	private int maxRowsPerTable = 1000;
-	private boolean firstFieldAsKey;
-	private boolean doUniformSampling;
-=======
-	private RichConnection					connection;
-	private DbSettings.SourceType 			targetType;
-	private int								maxRowsPerTable	= 1000;
->>>>>>> f03cf656
-
-
-	private static int REGULAR = 0;
-	private static int RANDOM = 1;
-	private static int PRIMARY_KEY = 2;
-
-	public void generateData(DbSettings dbSettings, int maxRowsPerTable, String filename, String folder) {
-		generateData(dbSettings, maxRowsPerTable, filename, folder, false, false);
-	}
-
-	public void generateData(DbSettings dbSettings, int maxRowsPerTable, String filename, String folder, boolean firstFieldAsKey, boolean doUniformSampling) {
-		this.maxRowsPerTable = maxRowsPerTable;
-<<<<<<< HEAD
-		this.targetType = dbSettings.dataType;
-		this.firstFieldAsKey = firstFieldAsKey;
-		this.doUniformSampling = doUniformSampling;
-=======
-		this.targetType = dbSettings.sourceType;
->>>>>>> f03cf656
-
-		StringUtilities.outputWithTime("Starting creation of fake data");
-		System.out.println("Loading scan report from " + filename);
-		Database database = Database.generateModelFromScanReport(filename);
-
-		if (targetType == DbSettings.SourceType.DATABASE) {
-			connection = new RichConnection(dbSettings.server, dbSettings.domain, dbSettings.user, dbSettings.password, dbSettings.dbType);
-			connection.use(dbSettings.database);
-			for (Table table : database.getTables()) {
-				if (table.getName().toLowerCase().endsWith(".csv"))
-					table.setName(table.getName().substring(0, table.getName().length() - 4));
-				System.out.println("Generating table " + table.getName());
-				createTable(table);
-				connection.insertIntoTable(generateRows(table).iterator(), table.getName(), false);
-			}
-			connection.close();
-		} else {
-			for (Table table : database.getTables()) {
-				String name = folder + "/" + table.getName();
-				if (!name.toLowerCase().endsWith(".csv"))
-					name = name + ".csv";
-				System.out.println("Generating table " + name);
-				WriteCSVFileWithHeader out = new WriteCSVFileWithHeader(name, dbSettings.csvFormat);
-				for (Row row : generateRows(table))
-					out.write(row);
-				out.close();
-			}
-		}
-		StringUtilities.outputWithTime("Done");
-	}
-
-	private List<Row> generateRows(Table table) {
-		if (table.getRowCount() == 0 || table.getRowsCheckedCount() == 0) {
-			// Empty table, return empty list (writes empty file)
-			return new ArrayList<>();
-		}
-
-		String[] fieldNames = new String[table.getFields().size()];
-		ValueGenerator[] valueGenerators = new ValueGenerator[table.getFields().size()];
-		int size = maxRowsPerTable;
-		for (int i = 0; i < table.getFields().size(); i++) {
-			Field field = table.getFields().get(i);
-			fieldNames[i] = field.getName();
-			ValueGenerator valueGenerator = new ValueGenerator(field, this.firstFieldAsKey && i == 0);
-			valueGenerators[i] = valueGenerator;
-//			if (valueGenerator.generatorType == PRIMARY_KEY && valueGenerator.values.length < size)
-//				size = valueGenerator.values.length;
-		}
-		List<Row> rows = new ArrayList<Row>();
-		for (int i = 0; i < size; i++) {
-			Row row = new Row();
-			for (int j = 0; j < fieldNames.length; j++)
-				row.add(fieldNames[j], valueGenerators[j].generate());
-			rows.add(row);
-		}
-		return rows;
-	}
-
-	private void createTable(Table table) {
-		StringBuilder sql = new StringBuilder();
-		sql.append("CREATE TABLE " + table.getName() + " (\n");
-		for (int i = 0; i < table.getFields().size(); i++) {
-			Field field = table.getFields().get(i);
-			sql.append("  " + field.getName() + " " + field.getType().toUpperCase());
-			if (i < table.getFields().size() - 1)
-				sql.append(",\n");
-		}
-		sql.append("\n);");
-		connection.execute(sql.toString());
-	}
-
-	private boolean isVarChar(String type) {
-		type = type.toUpperCase();
-		return (type.equals("VARCHAR") || type.equals("VARCHAR2") || type.equals("CHARACTER VARYING"));
-	}
-
-	private boolean isInt(String type) {
-		type = type.toUpperCase();
-		return (type.equals("INT") || type.equals("INTEGER") || type.equals("BIGINT"));
-	}
-
-	private class ValueGenerator {
-
-		private String[] values;
-		private int[] cumulativeFrequency;
-		private int totalFrequency;
-		private String type;
-		private int length;
-		private int pk_cursor;
-		private int generatorType;
-		private Random random = new Random();
-
-		public ValueGenerator(Field field, boolean forcePrimaryKey) {
-			ValueCounts valueCounts = field.getValueCounts();
-			type = field.getType();
-
-			if (valueCounts.isEmpty()) {
-				length = field.getMaxLength();
-				generatorType = RANDOM;
-			} else {
-				int length = valueCounts.size();
-
-				int runningTotal = 0;
-				values = new String[length];
-				cumulativeFrequency = new int[length];
-				for (int i = 0; i < length; i++) {
-					values[i] = valueCounts.get(i).getValue();
-					int frequency;
-					if (doUniformSampling) {
-						frequency = 1;
-					} else {
-						frequency = valueCounts.get(i).getFrequency();
-					}
-					runningTotal += frequency;
-					cumulativeFrequency[i] = runningTotal;
-				}
-				totalFrequency = runningTotal;
-				generatorType = REGULAR;
-			}
-
-			if (forcePrimaryKey) {
-				generatorType = PRIMARY_KEY;
-				pk_cursor = 0;
-			}
-		}
-
-		public String generate() {
-			if (generatorType == RANDOM) { // Random generate a string:
-				if (isVarChar(type)) {
-					StringBuilder sb = new StringBuilder();
-					for (int i = 0; i < length; i++)
-						sb.append(Character.toChars(65 + random.nextInt(26)));
-					return sb.toString();
-				} else if (isInt(type)) {
-					StringBuilder sb = new StringBuilder();
-					for (int i = 0; i < length; i++)
-						sb.append(Character.toChars(48 + random.nextInt(10)));
-					return sb.toString();
-				} else if (type.equals("Date")) // todo: add code
-					return "";
-				else if (type.equals("Real")) // todo: add code
-					return "";
-				else if (type.equals("Empty"))
-					return "";
-				else
-					return "";
-			} else if (generatorType == PRIMARY_KEY) { // Pick the next value:
-				String value = values[pk_cursor];
-				pk_cursor++;
-				if (pk_cursor >= values.length) {
-					// Loop back to the first (not primary key anymore!)
-					pk_cursor = 0;
-				}
-				return value;
-			} else { // Sample from values:
-				int index = random.nextInt(totalFrequency);
-				int i = 0;
-				while (i < values.length - 1 && cumulativeFrequency[i] <= index)
-					i++;
-				if (!type.equals("VarChar") && values[i].trim().length() == 0)
-					return "";
-				return values[i];
-			}
-		}
-	}
-
-}
+/*******************************************************************************
+ * Copyright 2019 Observational Health Data Sciences and Informatics
+ * 
+ * This file is part of WhiteRabbit
+ * 
+ * Licensed under the Apache License, Version 2.0 (the "License");
+ * you may not use this file except in compliance with the License.
+ * You may obtain a copy of the License at
+ * 
+ *     http://www.apache.org/licenses/LICENSE-2.0
+ * 
+ * Unless required by applicable law or agreed to in writing, software
+ * distributed under the License is distributed on an "AS IS" BASIS,
+ * WITHOUT WARRANTIES OR CONDITIONS OF ANY KIND, either express or implied.
+ * See the License for the specific language governing permissions and
+ * limitations under the License.
+ ******************************************************************************/
+package org.ohdsi.whiteRabbit.fakeDataGenerator;
+
+import java.util.*;
+
+import org.ohdsi.databases.RichConnection;
+import org.ohdsi.rabbitInAHat.dataModel.Database;
+import org.ohdsi.rabbitInAHat.dataModel.Field;
+import org.ohdsi.rabbitInAHat.dataModel.Table;
+import org.ohdsi.rabbitInAHat.dataModel.ValueCounts;
+import org.ohdsi.utilities.StringUtilities;
+import org.ohdsi.utilities.collections.OneToManySet;
+import org.ohdsi.utilities.files.Row;
+import org.ohdsi.utilities.files.WriteCSVFileWithHeader;
+import org.ohdsi.whiteRabbit.DbSettings;
+
+public class FakeDataGenerator {
+
+	private RichConnection connection;
+	private DbSettings.SourceType targetType;
+	private int maxRowsPerTable = 1000;
+	private boolean firstFieldAsKey;
+	private boolean doUniformSampling;
+
+	private static int REGULAR = 0;
+	private static int RANDOM = 1;
+	private static int PRIMARY_KEY = 2;
+
+	public void generateData(DbSettings dbSettings, int maxRowsPerTable, String filename, String folder) {
+		generateData(dbSettings, maxRowsPerTable, filename, folder, false, false);
+	}
+
+	public void generateData(DbSettings dbSettings, int maxRowsPerTable, String filename, String folder, boolean firstFieldAsKey, boolean doUniformSampling) {
+		this.maxRowsPerTable = maxRowsPerTable;
+		this.targetType = dbSettings.sourceType;
+		this.firstFieldAsKey = firstFieldAsKey;
+		this.doUniformSampling = doUniformSampling;
+
+		StringUtilities.outputWithTime("Starting creation of fake data");
+		System.out.println("Loading scan report from " + filename);
+		Database database = Database.generateModelFromScanReport(filename);
+
+		if (targetType == DbSettings.SourceType.DATABASE) {
+			connection = new RichConnection(dbSettings.server, dbSettings.domain, dbSettings.user, dbSettings.password, dbSettings.dbType);
+			connection.use(dbSettings.database);
+			for (Table table : database.getTables()) {
+				if (table.getName().toLowerCase().endsWith(".csv"))
+					table.setName(table.getName().substring(0, table.getName().length() - 4));
+				System.out.println("Generating table " + table.getName());
+				createTable(table);
+				connection.insertIntoTable(generateRows(table).iterator(), table.getName(), false);
+			}
+			connection.close();
+		} else {
+			for (Table table : database.getTables()) {
+				String name = folder + "/" + table.getName();
+				if (!name.toLowerCase().endsWith(".csv"))
+					name = name + ".csv";
+				System.out.println("Generating table " + name);
+				WriteCSVFileWithHeader out = new WriteCSVFileWithHeader(name, dbSettings.csvFormat);
+				for (Row row : generateRows(table))
+					out.write(row);
+				out.close();
+			}
+		}
+		StringUtilities.outputWithTime("Done");
+	}
+
+	private List<Row> generateRows(Table table) {
+		if (table.getRowCount() == 0 || table.getRowsCheckedCount() == 0) {
+			// Empty table, return empty list (writes empty file)
+			return new ArrayList<>();
+		}
+
+		String[] fieldNames = new String[table.getFields().size()];
+		ValueGenerator[] valueGenerators = new ValueGenerator[table.getFields().size()];
+		int size = maxRowsPerTable;
+		for (int i = 0; i < table.getFields().size(); i++) {
+			Field field = table.getFields().get(i);
+			fieldNames[i] = field.getName();
+			ValueGenerator valueGenerator = new ValueGenerator(field, this.firstFieldAsKey && i == 0);
+			valueGenerators[i] = valueGenerator;
+//			if (valueGenerator.generatorType == PRIMARY_KEY && valueGenerator.values.length < size)
+//				size = valueGenerator.values.length;
+		}
+		List<Row> rows = new ArrayList<Row>();
+		for (int i = 0; i < size; i++) {
+			Row row = new Row();
+			for (int j = 0; j < fieldNames.length; j++)
+				row.add(fieldNames[j], valueGenerators[j].generate());
+			rows.add(row);
+		}
+		return rows;
+	}
+
+	private void createTable(Table table) {
+		StringBuilder sql = new StringBuilder();
+		sql.append("CREATE TABLE " + table.getName() + " (\n");
+		for (int i = 0; i < table.getFields().size(); i++) {
+			Field field = table.getFields().get(i);
+			sql.append("  " + field.getName() + " " + field.getType().toUpperCase());
+			if (i < table.getFields().size() - 1)
+				sql.append(",\n");
+		}
+		sql.append("\n);");
+		connection.execute(sql.toString());
+	}
+
+	private boolean isVarChar(String type) {
+		type = type.toUpperCase();
+		return (type.equals("VARCHAR") || type.equals("VARCHAR2") || type.equals("CHARACTER VARYING"));
+	}
+
+	private boolean isInt(String type) {
+		type = type.toUpperCase();
+		return (type.equals("INT") || type.equals("INTEGER") || type.equals("BIGINT"));
+	}
+
+	private class ValueGenerator {
+
+		private String[] values;
+		private int[] cumulativeFrequency;
+		private int totalFrequency;
+		private String type;
+		private int length;
+		private int pk_cursor;
+		private int generatorType;
+		private Random random = new Random();
+
+		public ValueGenerator(Field field, boolean forcePrimaryKey) {
+			ValueCounts valueCounts = field.getValueCounts();
+			type = field.getType();
+
+			if (valueCounts.isEmpty()) {
+				length = field.getMaxLength();
+				generatorType = RANDOM;
+			} else {
+				int length = valueCounts.size();
+
+				int runningTotal = 0;
+				values = new String[length];
+				cumulativeFrequency = new int[length];
+				for (int i = 0; i < length; i++) {
+					values[i] = valueCounts.get(i).getValue();
+					int frequency;
+					if (doUniformSampling) {
+						frequency = 1;
+					} else {
+						frequency = valueCounts.get(i).getFrequency();
+					}
+					runningTotal += frequency;
+					cumulativeFrequency[i] = runningTotal;
+				}
+				totalFrequency = runningTotal;
+				generatorType = REGULAR;
+			}
+
+			if (forcePrimaryKey) {
+				generatorType = PRIMARY_KEY;
+				pk_cursor = 0;
+			}
+		}
+
+		public String generate() {
+			if (generatorType == RANDOM) { // Random generate a string:
+				if (isVarChar(type)) {
+					StringBuilder sb = new StringBuilder();
+					for (int i = 0; i < length; i++)
+						sb.append(Character.toChars(65 + random.nextInt(26)));
+					return sb.toString();
+				} else if (isInt(type)) {
+					StringBuilder sb = new StringBuilder();
+					for (int i = 0; i < length; i++)
+						sb.append(Character.toChars(48 + random.nextInt(10)));
+					return sb.toString();
+				} else if (type.equals("Date")) // todo: add code
+					return "";
+				else if (type.equals("Real")) // todo: add code
+					return "";
+				else if (type.equals("Empty"))
+					return "";
+				else
+					return "";
+			} else if (generatorType == PRIMARY_KEY) { // Pick the next value:
+				String value = values[pk_cursor];
+				pk_cursor++;
+				if (pk_cursor >= values.length) {
+					// Loop back to the first (not primary key anymore!)
+					pk_cursor = 0;
+				}
+				return value;
+			} else { // Sample from values:
+				int index = random.nextInt(totalFrequency);
+				int i = 0;
+				while (i < values.length - 1 && cumulativeFrequency[i] <= index)
+					i++;
+				if (!type.equals("VarChar") && values[i].trim().length() == 0)
+					return "";
+				return values[i];
+			}
+		}
+	}
+
+}
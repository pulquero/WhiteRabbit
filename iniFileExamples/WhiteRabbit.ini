--- conflicted
+++ resolved
@@ -1,12 +1,7 @@
-<<<<<<< HEAD
 # Usage: dist/bin/whiteRabbit -ini <ini_file_path>
 WORKING_FOLDER = /users/joe                   # Path to the folder where all output will be written
-DATA_TYPE = PostgreSQL                        # "Delimited text files", "MySQL", "Oracle", "SQL Server", "PostgreSQL", "MS Access", or "Redshift"
-=======
-WORKING_FOLDER = /users/joe                   # Path to the folder where all output will be written 
 DATA_TYPE = PostgreSQL                        # "Delimited text files", "MySQL", "Oracle", "SQL Server", "PostgreSQL", "MS Access", "Redshift", "BigQuery", "Azure", "Teradata", "SAS7bdat"
->>>>>>> 2357b510
-SERVER_LOCATION = 127.0.0.1/data_base_name    # Name or address of the server. For Postgres, add the database name 
+SERVER_LOCATION = 127.0.0.1/data_base_name    # Name or address of the server. For Postgres, add the database name
 USER_NAME = joe                               # User name for the database 
 PASSWORD = supersecret                        # Password for the database 
 DATABASE_NAME = schema_name                   # Name of the data schema used 
